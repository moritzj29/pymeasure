--- conflicted
+++ resolved
@@ -40,12 +40,11 @@
     log.warning("PySerial library could not be loaded")
 
 try:
-<<<<<<< HEAD
     from pymeasure.adapters.vxi11 import VXI11Adapter
 except ImportError:
     log.warning("VXI-11 library could not be loaded")
-=======
+
+try:
     from pymeasure.adapters.usbtmc import USBTMCAdapter
 except ImportError:
-    log.warning("PyUSB library could not be loaded")
->>>>>>> 31a46204
+    log.warning("PyUSB library could not be loaded")
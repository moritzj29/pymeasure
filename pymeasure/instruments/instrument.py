--- conflicted
+++ resolved
@@ -26,22 +26,18 @@
 import re
 
 import numpy as np
+import inspect
 
 from pymeasure.adapters import FakeAdapter
 from pymeasure.adapters.visa import VISAAdapter
 
-<<<<<<< HEAD
-log = logging.getLogger(__name__)
-log.addHandler(logging.NullHandler())
-=======
 try:
     from pymeasure.adapters.usbtmc import USBTMCAdapter
 except ImportError:
     log.warning("Could not import USBTMCAdapter.")
 
-import numpy as np
-import inspect
->>>>>>> 31a46204
+log = logging.getLogger(__name__)
+log.addHandler(logging.NullHandler())
 
 
 class Instrument(object):
@@ -77,11 +73,7 @@
         if includeSCPI:
             # Basic SCPI commands
             self.status = self.measurement("*STB?",
-<<<<<<< HEAD
                                            """ Returns the status of the instrument """)
-=======
-                """ Returns the status of the instrument """)
->>>>>>> 31a46204
             self.complete = self.measurement("*OPC?",
                                              """ TODO: Add this doc """)
 
@@ -202,15 +194,9 @@
         return property(fget, fset)
 
     @staticmethod
-<<<<<<< HEAD
     def measurement(get_command, docs, values=(), map_values=None,
                     get_process=lambda v: v, command_process=lambda c: c,
                     check_get_errors=False, **kwargs):
-=======
-    def measurement(get_command, docs, values=[], map_values=None,
-                get_process=lambda v: v, command_process=lambda c: c,
-                check_get_errors=False, **kwargs):
->>>>>>> 31a46204
         """ Returns a property for the class based on the supplied
         commands. This is a measurement quantity that may only be
         read from the instrument, not set.
@@ -275,11 +261,8 @@
                        as to map values if :code:`map_values` is True.
         :param map_values: A boolean flag that determines if the values should be
                           interpreted as a map
-<<<<<<< HEAD
         :param set_process: A function that takes a value and allows processing
                             before value mapping, returning the processed value
-=======
->>>>>>> 31a46204
         :param check_set_errors: Toggles checking errors after setting
         """
 
@@ -347,7 +330,6 @@
             **kwargs
         )
 
-<<<<<<< HEAD
     @staticmethod
     def control(get_command, set_command, docs,
                 validator=lambda v, vs: v, values=(), map_values=False,
@@ -381,7 +363,7 @@
                                   check_set_errors=check_set_errors,
                                   check_get_errors=check_get_errors,
                                   **kwargs)
-=======
+
 
 class USBTMCInstrument(Instrument):
     """Generic Instrument Class for Instruments communicating via USBTMC.
@@ -417,5 +399,4 @@
         else:
             adapter = USBTMCAdapter(*args, **kwargs)
 
-        super(USBTMCInstrument, self).__init__(adapter, name)
->>>>>>> 31a46204
+        super(USBTMCInstrument, self).__init__(adapter, name)
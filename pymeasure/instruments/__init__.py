--- conflicted
+++ resolved
@@ -22,19 +22,12 @@
 # THE SOFTWARE.
 #
 
-<<<<<<< HEAD
 from ..errors import RangeError, RangeException
-from .instrument import Instrument
-=======
 from .instrument import Instrument, USBTMCInstrument
->>>>>>> 31a46204
 from .mock import Mock
 from .resources import list_resources
 from .validators import discreteTruncate
 
-<<<<<<< HEAD
-from . import advantest
-=======
 
 def discreteTruncate(number, discreteSet):
     """ Truncates the number to the closest element in the positive discrete set.
@@ -49,7 +42,7 @@
 
 class RangeException(Exception): pass
 
->>>>>>> 31a46204
+from . import advantest
 from . import agilent
 from . import ametek
 from . import anritsu
